--- conflicted
+++ resolved
@@ -175,7 +175,6 @@
                   cache.put(request, responseToCache);
                 });
 
-<<<<<<< HEAD
             return response;
           })
           .catch((error) => {
@@ -187,20 +186,6 @@
             throw error;
           });
       })
-=======
-              return response;
-            })
-            .catch((error) => {
-              // Return offline page for navigation requests
-              if (request.mode === 'navigate') {
-                return caches.match('/');
-              }
-
-              throw error;
-            });
-        })
-    )
->>>>>>> 034ee6ef
   );
 });
 

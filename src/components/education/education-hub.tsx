--- conflicted
+++ resolved
@@ -1,16 +1,9 @@
 'use client';
 
-<<<<<<< HEAD
 import { useState, useEffect, useCallback } from 'react';
 import { BookOpen } from 'lucide-react';
 import { Button } from '@/components/ui/button';
 import { Card, CardContent, CardHeader } from '@/components/ui/card';
-=======
-import { useState, useEffect } from 'react';
-import { BookOpen } from 'lucide-react';
-import { Button } from '@/components/ui/button';
-import { Card, CardContent, CardDescription, CardHeader, CardTitle } from '@/components/ui/card';
->>>>>>> 91225889
 import { EducationArticle, EducationCategory } from '@/types/education';
 import { ArticleCard } from './article-card';
 import { CategoryGrid } from './category-grid';
@@ -155,10 +148,7 @@
       setArticles(data.data || []);
     } catch (error) {
       console.error('Error searching articles:', error);
-<<<<<<< HEAD
       setArticles([]);
-=======
->>>>>>> 91225889
     }
   };
 
@@ -206,7 +196,6 @@
 
       {/* Highlight Bar */}
       <section className="mb-16">
-<<<<<<< HEAD
         <div className="grid grid-cols-2 md:grid-cols-4 gap-8 text-center">
           {[
             {
@@ -239,23 +228,6 @@
               <div className="text-sm text-muted-foreground">{stat.label}</div>
             </div>
           ))}
-=======
-        <div className="flex flex-col md:flex-row md:items-center md:justify-center gap-4 md:gap-8 rounded-2xl border border-border bg-muted/40 px-6 py-5 text-sm md:text-base text-muted-foreground">
-          <div className="flex items-center gap-2 text-foreground/80">
-            <span className="font-semibold text-foreground">50+</span>
-            Expert articles curated by industry mentors
-          </div>
-          <div className="hidden md:block h-4 w-px bg-border" aria-hidden="true" />
-          <div className="flex items-center gap-2 text-foreground/80">
-            <span className="font-semibold text-foreground">6</span>
-            Learning paths tailored to your goals
-          </div>
-          <div className="hidden md:block h-4 w-px bg-border" aria-hidden="true" />
-          <div className="flex items-center gap-2 text-foreground/80">
-            <span className="font-semibold text-foreground">4.9</span>
-            Community-rated experience
-          </div>
->>>>>>> 91225889
         </div>
       </section>
 

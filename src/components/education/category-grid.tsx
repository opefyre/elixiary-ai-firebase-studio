--- conflicted
+++ resolved
@@ -37,7 +37,6 @@
   };
 
   const gridClasses = cn(
-<<<<<<< HEAD
     'grid gap-3 sm:gap-3.5',
     '[grid-template-columns:repeat(auto-fit,minmax(240px,1fr))]'
   );
@@ -60,33 +59,18 @@
     return null;
   };
 
-=======
-    'grid gap-2.5 sm:gap-3',
-    '[grid-template-columns:repeat(auto-fit,minmax(200px,1fr))]'
-  );
-
->>>>>>> 1bd2c188
   if (categories.length === 0) {
     return (
       <div className={gridClasses}>
         {[1, 2, 3, 4, 5, 6].map((i) => (
           <div
             key={`skeleton-${i}`}
-<<<<<<< HEAD
             className="animate-pulse overflow-hidden rounded-full border border-border/50 bg-background/60 px-4 py-2"
           >
             <div className="flex items-center gap-3.5">
               <div className="h-9 w-9 shrink-0 rounded-full bg-muted" />
               <div className="flex-1 space-y-1.5">
                 <div className="h-2.5 w-3/4 rounded bg-muted" />
-=======
-            className="animate-pulse overflow-hidden rounded-full border border-border/50 bg-background/60 px-3 py-1.5 sm:px-4 sm:py-2"
-          >
-            <div className="flex items-center gap-3">
-              <div className="h-8 w-8 shrink-0 rounded-full bg-muted" />
-              <div className="flex-1 space-y-1.5">
-                <div className="h-2.5 w-2/3 rounded bg-muted" />
->>>>>>> 1bd2c188
                 <div className="h-2 w-1/2 rounded bg-muted" />
               </div>
             </div>
@@ -102,47 +86,28 @@
         <Link
           key={`category-${category.id}`}
           href={`/education/${category.slug}`}
-<<<<<<< HEAD
           className="group relative flex h-full items-center gap-3.5 overflow-hidden rounded-full border border-border/50 bg-background/60 px-4 py-2 transition-colors duration-200 hover:border-foreground/30 hover:bg-background focus-visible:outline-none focus-visible:ring-2 focus-visible:ring-ring focus-visible:ring-offset-2 focus-visible:ring-offset-background"
         >
           <div
             className="flex h-9 w-9 shrink-0 items-center justify-center rounded-full border border-border/40 bg-muted/60 text-lg"
-=======
-          className="group relative flex h-full items-center gap-3 overflow-hidden rounded-full border border-border/50 bg-background/60 px-3 py-1.5 transition-colors duration-200 hover:border-foreground/30 hover:bg-background focus-visible:outline-none focus-visible:ring-2 focus-visible:ring-ring focus-visible:ring-offset-2 focus-visible:ring-offset-background sm:px-4 sm:py-2"
-        >
-          <div
-            className="flex h-8 w-8 shrink-0 items-center justify-center rounded-full border border-border/40 bg-muted/60 text-lg"
->>>>>>> 1bd2c188
             style={{
               color: category.color || 'inherit',
               borderColor: category.color || undefined,
             }}
             aria-hidden="true"
           >
-<<<<<<< HEAD
             {renderIcon(category.icon) ?? <span className="leading-none">📚</span>}
-=======
-            <span className="leading-none">{category.icon || '📚'}</span>
->>>>>>> 1bd2c188
           </div>
           <div className="min-w-0 flex-1">
             <div className="flex items-center gap-2">
               <span className="truncate text-sm font-semibold tracking-tight text-foreground">
                 {category.name}
               </span>
-<<<<<<< HEAD
               <span className="ml-auto shrink-0 text-[12px] font-medium text-muted-foreground/70">
                 {category.articleCount} {category.articleCount === 1 ? 'article' : 'articles'}
               </span>
             </div>
             <p className="mt-0.5 truncate text-[12px] text-muted-foreground/80">
-=======
-              <span className="ml-auto shrink-0 text-[11px] font-medium text-muted-foreground/70">
-                {category.articleCount} {category.articleCount === 1 ? 'article' : 'articles'}
-              </span>
-            </div>
-            <p className="mt-0.5 truncate text-[11px] text-muted-foreground/80">
->>>>>>> 1bd2c188
               {getCategoryCaption(category.slug)}
             </p>
           </div>

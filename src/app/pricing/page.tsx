--- conflicted
+++ resolved
@@ -112,10 +112,6 @@
         headers: {
           'Content-Type': 'application/json',
           Authorization: `Bearer ${token}`,
-<<<<<<< HEAD
-          'X-Firebase-Id-Token': token,
-=======
->>>>>>> dbf9522a
         },
         body: JSON.stringify({ customerId: subscription.stripeCustomerId }),
       });
